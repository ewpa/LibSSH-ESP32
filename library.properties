name=LibSSH-ESP32
<<<<<<< HEAD
version=4.0.1
=======
version=4.2.0
>>>>>>> 55982760
author=Ewan Parker
maintainer=Ewan Parker
sentence=SSH client and SSH server library for ESP32 based on libssh.
paragraph=This is an ESP32/FreeRTOS port of the libssh.org SSH Library created originally for Linux, Unix or Windows.  Several examples are included, for example an SSH client, SSH server, SCP client, key generator, and over-the-air (OTA) flashing using SCP.
category=Communication
url=https://www.ewan.cc/?q=node/157
architectures=esp32
depends=
dot_a_linkage=true
includes=libssh_esp32.h
precompiled=false
ldflags=<|MERGE_RESOLUTION|>--- conflicted
+++ resolved
@@ -1,9 +1,5 @@
 name=LibSSH-ESP32
-<<<<<<< HEAD
-version=4.0.1
-=======
 version=4.2.0
->>>>>>> 55982760
 author=Ewan Parker
 maintainer=Ewan Parker
 sentence=SSH client and SSH server library for ESP32 based on libssh.
